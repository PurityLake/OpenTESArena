--- conflicted
+++ resolved
@@ -156,7 +156,7 @@
 	const MapInstance &mapInst = gameState.getActiveMapInst();
 	const LevelInstance &levelInst = mapInst.getActiveLevel();
 
-	auto& player = game.getGameState().getPlayer();
+	auto& player = game.getPlayer();
 	const bool isOnGround = player.onGround(levelInst);
 
 	const bool modernInterface = game.getOptions().getGraphics_ModernInterface();
@@ -184,11 +184,6 @@
 		// relevant to do anyway (at least for development).
 		bool isRunning = inputManager.keyIsDown(SDL_SCANCODE_LSHIFT);
 
-<<<<<<< HEAD
-		auto &player = game.getPlayer();
-
-=======
->>>>>>> e19a14e9
 		// Get some relevant player direction data (getDirection() isn't necessary here
 		// because the Y component is intentionally truncated).
 		const Double2 groundDirection = player.getGroundDirection();
