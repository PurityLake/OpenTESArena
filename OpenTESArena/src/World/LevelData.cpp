#include <algorithm>
#include <functional>

#include "LevelData.h"
#include "VoxelData.h"
#include "VoxelDataType.h"
#include "../Assets/ArenaAnimUtils.h"
#include "../Assets/CFAFile.h"
#include "../Assets/COLFile.h"
#include "../Assets/DFAFile.h"
#include "../Assets/ExeData.h"
#include "../Assets/IMGFile.h"
#include "../Assets/INFFile.h"
#include "../Assets/MiscAssets.h"
#include "../Assets/SETFile.h"
#include "../Entities/CharacterClass.h"
#include "../Entities/EntityType.h"
#include "../Entities/StaticEntity.h"
#include "../Items/ArmorMaterialType.h"
#include "../Math/Constants.h"
#include "../Math/Random.h"
#include "../Media/PaletteFile.h"
#include "../Media/PaletteName.h"
#include "../Media/TextureManager.h"
#include "../Rendering/Renderer.h"
#include "../World/WorldType.h"

#include "components/debug/Debug.h"
#include "components/utilities/Bytes.h"
#include "components/utilities/String.h"
#include "components/utilities/StringView.h"

LevelData::FlatDef::FlatDef(int flatIndex)
{
	this->flatIndex = flatIndex;
}

int LevelData::FlatDef::getFlatIndex() const
{
	return this->flatIndex;
}

const std::vector<Int2> &LevelData::FlatDef::getPositions() const
{
	return this->positions;
}

void LevelData::FlatDef::addPosition(const Int2 &position)
{
	this->positions.push_back(position);
}

LevelData::Lock::Lock(const Int2 &position, int lockLevel)
	: position(position)
{
	this->lockLevel = lockLevel;
}

const Int2 &LevelData::Lock::getPosition() const
{
	return this->position;
}

int LevelData::Lock::getLockLevel() const
{
	return this->lockLevel;
}

LevelData::TextTrigger::TextTrigger(const std::string &text, bool displayedOnce)
	: text(text)
{
	this->displayedOnce = displayedOnce;
	this->previouslyDisplayed = false;
}

const std::string &LevelData::TextTrigger::getText() const
{
	return this->text;
}

bool LevelData::TextTrigger::isSingleDisplay() const
{
	return this->displayedOnce;
}

bool LevelData::TextTrigger::hasBeenDisplayed() const
{
	return this->previouslyDisplayed;
}

void LevelData::TextTrigger::setPreviouslyDisplayed(bool previouslyDisplayed)
{
	this->previouslyDisplayed = previouslyDisplayed;
}

LevelData::DoorState::DoorState(const Int2 &voxel, double percentOpen,
	DoorState::Direction direction)
	: voxel(voxel)
{
	this->percentOpen = percentOpen;
	this->direction = direction;
}

LevelData::DoorState::DoorState(const Int2 &voxel)
	: DoorState(voxel, 0.0, DoorState::Direction::Opening) { }

const Int2 &LevelData::DoorState::getVoxel() const
{
	return this->voxel;
}

double LevelData::DoorState::getPercentOpen() const
{
	return this->percentOpen;
}

bool LevelData::DoorState::isClosing() const
{
	return this->direction == Direction::Closing;
}

bool LevelData::DoorState::isClosed() const
{
	return this->percentOpen == 0.0;
}

void LevelData::DoorState::setDirection(DoorState::Direction direction)
{
	this->direction = direction;
}

void LevelData::DoorState::update(double dt)
{
	const double delta = DoorState::DEFAULT_SPEED * dt;

	// Decide how to change the door state depending on its current direction.
	if (this->direction == DoorState::Direction::Opening)
	{
		this->percentOpen = std::min(this->percentOpen + delta, 1.0);
		const bool isOpen = this->percentOpen == 1.0;

		if (isOpen)
		{
			this->direction = DoorState::Direction::None;
		}
	}
	else if (this->direction == DoorState::Direction::Closing)
	{
		this->percentOpen = std::max(this->percentOpen - delta, 0.0);

		if (this->isClosed())
		{
			this->direction = DoorState::Direction::None;
		}
	}
}

LevelData::FadeState::FadeState(const Int3 &voxel, double targetSeconds)
	: voxel(voxel)
{
	this->currentSeconds = 0.0;
	this->targetSeconds = targetSeconds;
}

LevelData::FadeState::FadeState(const Int3 &voxel)
	: FadeState(voxel, FadeState::DEFAULT_SECONDS) { }

const Int3 &LevelData::FadeState::getVoxel() const
{
	return this->voxel;
}

double LevelData::FadeState::getPercentDone() const
{
	return std::clamp(this->currentSeconds / this->targetSeconds, 0.0, 1.0);
}

bool LevelData::FadeState::isDoneFading() const
{
	return this->getPercentDone() == 1.0;
}

void LevelData::FadeState::update(double dt)
{
	this->currentSeconds = std::min(this->currentSeconds + dt, this->targetSeconds);
}

LevelData::LevelData(int gridWidth, int gridHeight, int gridDepth, const std::string &infName,
	const std::string &name)
	: voxelGrid(gridWidth, gridHeight, gridDepth), name(name)
{
	if (!this->inf.init(infName.c_str()))
	{
		DebugCrash("Could not init .INF file \"" + infName + "\".");
	}
}

LevelData::~LevelData()
{

}

const std::string &LevelData::getName() const
{
	return this->name;
}

double LevelData::getCeilingHeight() const
{
	return static_cast<double>(this->inf.getCeiling().height) / MIFFile::ARENA_UNITS;
}

std::vector<LevelData::FlatDef> &LevelData::getFlats()
{
	return this->flatsLists;
}

const std::vector<LevelData::FlatDef> &LevelData::getFlats() const
{
	return this->flatsLists;
}

std::vector<LevelData::DoorState> &LevelData::getOpenDoors()
{
	return this->openDoors;
}

const std::vector<LevelData::DoorState> &LevelData::getOpenDoors() const
{
	return this->openDoors;
}

std::vector<LevelData::FadeState> &LevelData::getFadingVoxels()
{
	return this->fadingVoxels;
}

const std::vector<LevelData::FadeState> &LevelData::getFadingVoxels() const
{
	return this->fadingVoxels;
}

const INFFile &LevelData::getInfFile() const
{
	return this->inf;
}

EntityManager &LevelData::getEntityManager()
{
	return this->entityManager;
}

const EntityManager &LevelData::getEntityManager() const
{
	return this->entityManager;
}

VoxelGrid &LevelData::getVoxelGrid()
{
	return this->voxelGrid;
}

const VoxelGrid &LevelData::getVoxelGrid() const
{
	return this->voxelGrid;
}

const LevelData::Lock *LevelData::getLock(const Int2 &voxel) const
{
	const auto lockIter = this->locks.find(voxel);
	return (lockIter != this->locks.end()) ? &lockIter->second : nullptr;
}

void LevelData::addFlatInstance(int flatIndex, const Int2 &flatPosition)
{
	// Add position to instance list if the flat def has already been created.
	const auto iter = std::find_if(this->flatsLists.begin(), this->flatsLists.end(),
		[flatIndex](const FlatDef &flatDef)
	{
		return flatDef.getFlatIndex() == flatIndex;
	});

	if (iter != this->flatsLists.end())
	{
		iter->addPosition(flatPosition);
	}
	else
	{
		// Create new def.
		FlatDef flatDef(flatIndex);
		flatDef.addPosition(flatPosition);
		this->flatsLists.push_back(std::move(flatDef));
	}
}

void LevelData::setVoxel(int x, int y, int z, uint16_t id)
{
	this->voxelGrid.setVoxel(x, y, z, id);
}

void LevelData::readFLOR(const uint16_t *flor, const INFFile &inf, int gridWidth, int gridDepth)
{
	// Lambda for obtaining a two-byte FLOR voxel.
	auto getFlorVoxel = [flor, gridWidth, gridDepth](int x, int z)
	{
		// Read voxel data in reverse order.
		const int index = (((gridDepth - 1) - z) * 2) + ((((gridWidth - 1) - x) * 2) * gridDepth);
		const uint16_t voxel = Bytes::getLE16(reinterpret_cast<const uint8_t*>(flor) + index);
		return voxel;
	};

	// Lambda for obtaining the voxel data index of a typical (non-chasm) FLOR voxel.
	auto getFlorDataIndex = [this](uint16_t florVoxel, int floorTextureID)
	{
		// See if the voxel already has a mapping.
		const auto floorIter = std::find_if(
			this->floorDataMappings.begin(), this->floorDataMappings.end(),
			[florVoxel](const std::pair<uint16_t, int> &pair)
		{
			return pair.first == florVoxel;
		});

		if (floorIter != this->floorDataMappings.end())
		{
			return floorIter->second;
		}
		else
		{
			// Insert new mapping.
			const int index = this->voxelGrid.addVoxelData(
				VoxelData::makeFloor(floorTextureID));
			this->floorDataMappings.push_back(std::make_pair(florVoxel, index));
			return index;
		}
	};

	using ChasmDataFunc = VoxelData(*)(const INFFile &inf, const std::array<bool, 4>&);

	// Lambda for obtaining the voxel data index of a chasm voxel. The given function argument
	// returns the created voxel data if there was no previous mapping.
	auto getChasmDataIndex = [this, &inf](uint16_t florVoxel, ChasmDataFunc chasmFunc,
		const std::array<bool, 4> &adjacentFaces)
	{
		const auto chasmIter = std::find_if(
			this->chasmDataMappings.begin(), this->chasmDataMappings.end(),
			[florVoxel, &adjacentFaces](const auto &tuple)
		{
			return (std::get<0>(tuple) == florVoxel) && (std::get<1>(tuple) == adjacentFaces);
		});

		if (chasmIter != this->chasmDataMappings.end())
		{
			return std::get<2>(*chasmIter);
		}
		else
		{
			const int index = this->voxelGrid.addVoxelData(chasmFunc(inf, adjacentFaces));
			this->chasmDataMappings.push_back(std::make_tuple(florVoxel, adjacentFaces, index));
			return index;
		}
	};

	// Helper lambdas for creating each type of chasm voxel data.
	auto makeDryChasmVoxelData = [](const INFFile &inf, const std::array<bool, 4> &adjacentFaces)
	{
		const int dryChasmID = [&inf]()
		{
			const int *ptr = inf.getDryChasmIndex();
			if (ptr != nullptr)
			{
				return *ptr;
			}
			else
			{
				DebugLogWarning("Missing *DRYCHASM ID.");
				return 0;
			}
		}();

		DebugAssert(adjacentFaces.size() == 4);
		return VoxelData::makeChasm(dryChasmID,
			adjacentFaces[0], adjacentFaces[1], adjacentFaces[2], adjacentFaces[3],
			VoxelData::ChasmData::Type::Dry);
	};

	auto makeLavaChasmVoxelData = [](const INFFile &inf, const std::array<bool, 4> &adjacentFaces)
	{
		const int lavaChasmID = [&inf]()
		{
			const int *ptr = inf.getLavaChasmIndex();
			if (ptr != nullptr)
			{
				return *ptr;
			}
			else
			{
				DebugLogWarning("Missing *LAVACHASM ID.");
				return 0;
			}
		}();

		DebugAssert(adjacentFaces.size() == 4);
		return VoxelData::makeChasm(lavaChasmID,
			adjacentFaces[0], adjacentFaces[1], adjacentFaces[2], adjacentFaces[3],
			VoxelData::ChasmData::Type::Lava);
	};

	auto makeWetChasmVoxelData = [](const INFFile &inf, const std::array<bool, 4> &adjacentFaces)
	{
		const int wetChasmID = [&inf]()
		{
			const int *ptr = inf.getWetChasmIndex();
			if (ptr != nullptr)
			{
				return *ptr;
			}
			else
			{
				DebugLogWarning("Missing *WETCHASM ID.");
				return 0;
			}
		}();

		DebugAssert(adjacentFaces.size() == 4);
		return VoxelData::makeChasm(wetChasmID,
			adjacentFaces[0], adjacentFaces[1], adjacentFaces[2], adjacentFaces[3],
			VoxelData::ChasmData::Type::Wet);
	};

	// Write the voxel IDs into the voxel grid.
	for (int x = 0; x < gridWidth; x++)
	{
		for (int z = 0; z < gridDepth; z++)
		{
			auto getFloorTextureID = [](uint16_t voxel)
			{
				return (voxel & 0xFF00) >> 8;
			};

			auto getFlatIndex = [](uint16_t voxel)
			{
				return voxel & 0x00FF;
			};

			auto isChasm = [](int id)
			{
				return (id == MIFFile::DRY_CHASM) ||
					(id == MIFFile::LAVA_CHASM) ||
					(id == MIFFile::WET_CHASM);
			};

			const uint16_t florVoxel = getFlorVoxel(x, z);
			const int floorTextureID = getFloorTextureID(florVoxel);

			// See if the floor voxel is either solid or a chasm.
			if (!isChasm(floorTextureID))
			{
				// Get the voxel data index associated with the floor value, or add it
				// if it doesn't exist yet.
				const int dataIndex = getFlorDataIndex(florVoxel, floorTextureID);
				this->setVoxel(x, 0, z, dataIndex);
			}
			else
			{
				// The voxel is a chasm. See which of its four faces are adjacent to
				// a solid floor voxel.
				const uint16_t northVoxel = getFlorVoxel(std::min(x + 1, gridWidth - 1), z);
				const uint16_t eastVoxel = getFlorVoxel(x, std::min(z + 1, gridDepth - 1));
				const uint16_t southVoxel = getFlorVoxel(std::max(x - 1, 0), z);
				const uint16_t westVoxel = getFlorVoxel(x, std::max(z - 1, 0));

				const std::array<bool, 4> adjacentFaces
				{
					!isChasm(getFloorTextureID(northVoxel)), // North.
					!isChasm(getFloorTextureID(eastVoxel)), // East.
					!isChasm(getFloorTextureID(southVoxel)), // South.
					!isChasm(getFloorTextureID(westVoxel)) // West.
				};

				if (floorTextureID == MIFFile::DRY_CHASM)
				{
					const int dataIndex = getChasmDataIndex(
						florVoxel, makeDryChasmVoxelData, adjacentFaces);
					this->setVoxel(x, 0, z, dataIndex);
				}
				else if (floorTextureID == MIFFile::LAVA_CHASM)
				{
					const int dataIndex = getChasmDataIndex(
						florVoxel, makeLavaChasmVoxelData, adjacentFaces);
					this->setVoxel(x, 0, z, dataIndex);
				}
				else if (floorTextureID == MIFFile::WET_CHASM)
				{
					const int dataIndex = getChasmDataIndex(
						florVoxel, makeWetChasmVoxelData, adjacentFaces);
					this->setVoxel(x, 0, z, dataIndex);
				}
			}

			// See if the FLOR voxel contains a FLAT index (for raised platform flats).
			const int flatIndex = getFlatIndex(florVoxel);
			if (flatIndex > 0)
			{
				this->addFlatInstance(flatIndex - 1, Int2(x, z));
			}
		}
	}
}

void LevelData::readMAP1(const uint16_t *map1, const INFFile &inf, WorldType worldType,
	int gridWidth, int gridDepth, const ExeData &exeData)
{
	// Lambda for obtaining a two-byte MAP1 voxel.
	auto getMap1Voxel = [map1, gridWidth, gridDepth](int x, int z)
	{
		// Read voxel data in reverse order.
		const int index = (((gridDepth - 1) - z) * 2) + ((((gridWidth - 1) - x) * 2) * gridDepth);
		const uint16_t voxel = Bytes::getLE16(reinterpret_cast<const uint8_t*>(map1) + index);
		return voxel;
	};

	// Lambda for finding if there's an existing mapping for a MAP1 voxel.
	auto findWallMapping = [this](uint16_t map1Voxel)
	{
		return std::find_if(this->wallDataMappings.begin(), this->wallDataMappings.end(),
			[map1Voxel](const std::pair<uint16_t, int> &pair)
		{
			return pair.first == map1Voxel;
		});
	};

	// Lambda for obtaining the voxel data index of a general-case MAP1 object. The function
	// parameter returns the created voxel data if no previous mapping exists, and is intended
	// for general cases where the voxel data type does not need extra parameters.
	auto getDataIndex = [this, &findWallMapping](uint16_t map1Voxel, VoxelData(*func)(uint16_t))
	{
		const auto wallIter = findWallMapping(map1Voxel);
		if (wallIter != this->wallDataMappings.end())
		{
			return wallIter->second;
		}
		else
		{
			const int index = this->voxelGrid.addVoxelData(func(map1Voxel));
			this->wallDataMappings.push_back(std::make_pair(map1Voxel, index));
			return index;
		}
	};

	// Lambda for obtaining the voxel data index of a solid wall.
	auto getWallDataIndex = [this, &inf, &findWallMapping](uint16_t map1Voxel, uint8_t mostSigByte)
	{
		const auto wallIter = findWallMapping(map1Voxel);
		if (wallIter != this->wallDataMappings.end())
		{
			return wallIter->second;
		}
		else
		{
			// Lambda for creating a basic solid wall voxel data.
			auto makeWallVoxelData = [map1Voxel, &inf, mostSigByte]()
			{
				const int textureIndex = mostSigByte - 1;

				// Menu index if the voxel has the *MENU tag, or -1 if it is
				// not a *MENU voxel.
				const int menuIndex = inf.getMenuIndex(textureIndex);
				const bool isMenu = menuIndex != -1;

				// Determine what the type of the wall is (level up/down, menu, 
				// or just plain solid).
				const VoxelData::WallData::Type type = [&inf, textureIndex, isMenu]()
				{
					// Returns whether the given index pointer is non-null and
					// matches the current texture index.
					auto matchesIndex = [textureIndex](const int *index)
					{
						return (index != nullptr) && (*index == textureIndex);
					};

					if (matchesIndex(inf.getLevelUpIndex()))
					{
						return VoxelData::WallData::Type::LevelUp;
					}
					else if (matchesIndex(inf.getLevelDownIndex()))
					{
						return VoxelData::WallData::Type::LevelDown;
					}
					else if (isMenu)
					{
						return VoxelData::WallData::Type::Menu;
					}
					else
					{
						return VoxelData::WallData::Type::Solid;
					}
				}();

				VoxelData voxelData = VoxelData::makeWall(textureIndex, textureIndex, textureIndex,
					(isMenu ? &menuIndex : nullptr), type);

				// Set the *MENU index if it's a menu voxel.
				if (isMenu)
				{
					VoxelData::WallData &wallData = voxelData.wall;
					wallData.menuID = menuIndex;
				}

				return voxelData;
			};

			const int index = this->voxelGrid.addVoxelData(makeWallVoxelData());
			this->wallDataMappings.push_back(std::make_pair(map1Voxel, index));
			return index;
		}
	};

	// Lambda for obtaining the voxel data index of a raised platform.
	auto getRaisedDataIndex = [this, &inf, worldType, &exeData, &findWallMapping](
		uint16_t map1Voxel, uint8_t mostSigByte, int x, int z)
	{
		const auto wallIter = findWallMapping(map1Voxel);
		if (wallIter != this->wallDataMappings.end())
		{
			return wallIter->second;
		}
		else
		{
			// Lambda for creating a raised voxel data.
			auto makeRaisedVoxelData = [worldType, &exeData, map1Voxel, &inf, mostSigByte, x, z]()
			{
				const uint8_t wallTextureID = map1Voxel & 0x000F;
				const uint8_t capTextureID = (map1Voxel & 0x00F0) >> 4;

				const int sideID = [&inf, wallTextureID]()
				{
					const int *ptr = inf.getBoxSide(wallTextureID);
					if (ptr != nullptr)
					{
						return *ptr;
					}
					else
					{
						DebugLogWarning("Missing *BOXSIDE ID \"" +
							std::to_string(wallTextureID) + "\".");
						return 0;
					}
				}();

				const int floorID = [&inf, x, z]()
				{
					const auto &id = inf.getCeiling().textureIndex;

					if (id.has_value())
					{
						return id.value();
					}
					else
					{
						DebugLogWarning("Missing platform floor ID (" +
							std::to_string(x) + ", " + std::to_string(z) + ").");
						return 0;
					}
				}();

				const int ceilingID = [&inf, capTextureID]()
				{
					const int *ptr = inf.getBoxCap(capTextureID);
					if (ptr != nullptr)
					{
						return *ptr;
					}
					else
					{
						DebugLogWarning("Missing *BOXCAP ID \"" +
							std::to_string(capTextureID) + "\".");
						return 0;
					}
				}();

				const auto &wallHeightTables = exeData.wallHeightTables;
				const int heightIndex = mostSigByte & 0x07;
				const int thicknessIndex = (mostSigByte & 0x78) >> 3;
				int baseOffset, baseSize;

				if (worldType == WorldType::City)
				{
					baseOffset = wallHeightTables.box1b.at(heightIndex);
					baseSize = wallHeightTables.box2b.at(thicknessIndex);
				}
				else if (worldType == WorldType::Interior)
				{
					baseOffset = wallHeightTables.box1a.at(heightIndex);

					const int boxSize = wallHeightTables.box2a.at(thicknessIndex);
					const auto &boxScale = inf.getCeiling().boxScale;
					baseSize = boxScale.has_value() ?
						((boxSize * (*boxScale)) / 256) : boxSize;
				}
				else if (worldType == WorldType::Wilderness)
				{
					baseOffset = wallHeightTables.box1c.at(heightIndex);

					const int boxSize = 32;
					const auto &boxScale = inf.getCeiling().boxScale;
					baseSize = (boxSize *
						(boxScale.has_value() ? boxScale.value() : 192)) / 256;
				}
				else
				{
					throw DebugException("Invalid world type \"" +
						std::to_string(static_cast<int>(worldType)) + "\".");
				}

				const double yOffset =
					static_cast<double>(baseOffset) / MIFFile::ARENA_UNITS;
				const double ySize =
					static_cast<double>(baseSize) / MIFFile::ARENA_UNITS;

				const double normalizedScale =
					static_cast<double>(inf.getCeiling().height) /
					MIFFile::ARENA_UNITS;
				const double yOffsetNormalized = yOffset / normalizedScale;
				const double ySizeNormalized = ySize / normalizedScale;

				// @todo: might need some tweaking with box3/box4 values.
				const double vTop = std::max(
					0.0, 1.0 - yOffsetNormalized - ySizeNormalized);
				const double vBottom = std::min(vTop + ySizeNormalized, 1.0);

				return VoxelData::makeRaised(sideID, floorID, ceilingID,
					yOffsetNormalized, ySizeNormalized, vTop, vBottom);
			};

			const int index = this->voxelGrid.addVoxelData(makeRaisedVoxelData());
			this->wallDataMappings.push_back(std::make_pair(map1Voxel, index));
			return index;
		}
	};

	// Lambda for creating type 0x9 voxel data.
	auto makeType9VoxelData = [](uint16_t map1Voxel)
	{
		const int textureIndex = (map1Voxel & 0x00FF) - 1;
		const bool collider = (map1Voxel & 0x0100) == 0;
		return VoxelData::makeTransparentWall(textureIndex, collider);
	};

	// Lambda for obtaining the voxel data index of a type 0xA voxel.
	auto getTypeADataIndex = [this, worldType, &findWallMapping](
		uint16_t map1Voxel, int textureIndex)
	{
		const auto wallIter = findWallMapping(map1Voxel);
		if (wallIter != this->wallDataMappings.end())
		{
			return wallIter->second;
		}
		else
		{
			// Lambda for creating type 0xA voxel data.
			auto makeTypeAVoxelData = [worldType, map1Voxel, textureIndex]()
			{
				const double yOffset = [worldType, map1Voxel]()
				{
					const int baseOffset = (map1Voxel & 0x0E00) >> 9;
					const int fullOffset = (worldType == WorldType::Interior) ?
						(baseOffset * 8) : ((baseOffset * 32) - 8);

					return static_cast<double>(fullOffset) / MIFFile::ARENA_UNITS;
				}();

				const bool collider = (map1Voxel & 0x0100) != 0;

				// "Flipped" is not present in the original game, but has been added
				// here so that all edge voxel texture coordinates (i.e., palace
				// graphics, store signs) can be correct. Currently only palace
				// graphics and gates are type 0xA colliders, I believe.
				const bool flipped = collider;

				const VoxelData::Facing facing = [map1Voxel]()
				{
					// Orientation is a multiple of 4 (0, 4, 8, C), where 0 is north
					// and C is east. It is stored in two bits above the texture index.
					const int orientation = (map1Voxel & 0x00C0) >> 4;
					if (orientation == 0x0)
					{
						return VoxelData::Facing::PositiveX;
					}
					else if (orientation == 0x4)
					{
						return VoxelData::Facing::NegativeZ;
					}
					else if (orientation == 0x8)
					{
						return VoxelData::Facing::NegativeX;
					}
					else
					{
						return VoxelData::Facing::PositiveZ;
					}
				}();

				return VoxelData::makeEdge(
					textureIndex, yOffset, collider, flipped, facing);
			};

			const int index = this->voxelGrid.addVoxelData(makeTypeAVoxelData());
			this->wallDataMappings.push_back(std::make_pair(map1Voxel, index));
			return index;
		}
	};

	// Lambda for creating type 0xB voxel data.
	auto makeTypeBVoxelData = [](uint16_t map1Voxel)
	{
		const int textureIndex = (map1Voxel & 0x003F) - 1;
		const VoxelData::DoorData::Type doorType = [map1Voxel]()
		{
			const int type = (map1Voxel & 0x00C0) >> 4;
			if (type == 0x0)
			{
				return VoxelData::DoorData::Type::Swinging;
			}
			else if (type == 0x4)
			{
				return VoxelData::DoorData::Type::Sliding;
			}
			else if (type == 0x8)
			{
				return VoxelData::DoorData::Type::Raising;
			}
			else
			{
				// I don't believe any doors in Arena split (but they are
				// supported by the engine).
				DebugUnhandledReturnMsg(
					VoxelData::DoorData::Type, std::to_string(type));
			}
		}();

		return VoxelData::makeDoor(textureIndex, doorType);
	};

	// Lambda for creating type 0xD voxel data.
	auto makeTypeDVoxelData = [](uint16_t map1Voxel)
	{
		const int textureIndex = (map1Voxel & 0x00FF) - 1;
		const bool isRightDiag = (map1Voxel & 0x0100) == 0;
		return VoxelData::makeDiagonal(textureIndex, isRightDiag);
	};

	// Write the voxel IDs into the voxel grid.
	for (int x = 0; x < gridWidth; x++)
	{
		for (int z = 0; z < gridDepth; z++)
		{
			const uint16_t map1Voxel = getMap1Voxel(x, z);

			if ((map1Voxel & 0x8000) == 0)
			{
				// A voxel of some kind.
				const bool voxelIsEmpty = map1Voxel == 0;

				if (!voxelIsEmpty)
				{
					const uint8_t mostSigByte = (map1Voxel & 0x7F00) >> 8;
					const uint8_t leastSigByte = map1Voxel & 0x007F;
					const bool voxelIsSolid = mostSigByte == leastSigByte;

					if (voxelIsSolid)
					{
						// Regular solid wall.
						const int dataIndex = getWallDataIndex(map1Voxel, mostSigByte);
						this->setVoxel(x, 1, z, dataIndex);
					}
					else
					{
						// Raised platform.
						const int dataIndex = getRaisedDataIndex(map1Voxel, mostSigByte, x, z);
						this->setVoxel(x, 1, z, dataIndex);
					}
				}
			}
			else
			{
				// A special voxel, or an object of some kind.
				const uint8_t mostSigNibble = (map1Voxel & 0xF000) >> 12;

				if (mostSigNibble == 0x8)
				{
					// The lower byte determines the index of a FLAT for an object.
					const uint8_t flatIndex = map1Voxel & 0x00FF;
					if (flatIndex > 0)
					{
						this->addFlatInstance(flatIndex, Int2(x, z));
					}
				}
				else if (mostSigNibble == 0x9)
				{
					// Transparent block with 1-sided texture on all sides, such as wooden 
					// arches in dungeons. These do not have back-faces (especially when 
					// standing in the voxel itself).
					const int dataIndex = getDataIndex(map1Voxel, makeType9VoxelData);
					this->setVoxel(x, 1, z, dataIndex);
				}
				else if (mostSigNibble == 0xA)
				{
					// Transparent block with 2-sided texture on one side (i.e., fence).
					const int textureIndex = (map1Voxel & 0x003F) - 1;

					// It is clamped non-negative due to a case in the center province's city
					// where one temple voxel has all zeroes for its texture index, and it
					// appears solid gray in the original game (presumably a silent bug).
					if (textureIndex >= 0)
					{
						const int dataIndex = getTypeADataIndex(map1Voxel, textureIndex);
						this->setVoxel(x, 1, z, dataIndex);
					}
				}
				else if (mostSigNibble == 0xB)
				{
					// Door voxel.
					const int dataIndex = getDataIndex(map1Voxel, makeTypeBVoxelData);
					this->setVoxel(x, 1, z, dataIndex);
				}
				else if (mostSigNibble == 0xC)
				{
					// Unknown.
					DebugLogWarning("Voxel type 0xC not implemented.");
				}
				else if (mostSigNibble == 0xD)
				{
					// Diagonal wall. Its type is determined by the nineth bit.
					const int dataIndex = getDataIndex(map1Voxel, makeTypeDVoxelData);
					this->setVoxel(x, 1, z, dataIndex);
				}
			}
		}
	}
}

void LevelData::readMAP2(const uint16_t *map2, const INFFile &inf, int gridWidth, int gridDepth)
{
	// Lambda for obtaining a two-byte MAP2 voxel.
	auto getMap2Voxel = [map2, gridWidth, gridDepth](int x, int z)
	{
		// Read voxel data in reverse order.
		const int index = (((gridDepth - 1) - z) * 2) + ((((gridWidth - 1) - x) * 2) * gridDepth);
		const uint16_t voxel = Bytes::getLE16(reinterpret_cast<const uint8_t*>(map2) + index);
		return voxel;
	};

	// Lambda for getting the number of stories a MAP2 voxel takes up.
	auto getMap2VoxelHeight = [](uint16_t map2Voxel)
	{
		if ((map2Voxel & 0x80) == 0x80)
		{
			return 2;
		}
		else if ((map2Voxel & 0x8000) == 0x8000)
		{
			return 3;
		}
		else if ((map2Voxel & 0x8080) == 0x8080)
		{
			return 4;
		}
		else
		{
			return 1;
		}
	};

	// Lambda for obtaining the voxel data index for a MAP2 voxel.
	auto getMap2DataIndex = [this, &inf](uint16_t map2Voxel)
	{
		const auto map2Iter = std::find_if(
			this->map2DataMappings.begin(), this->map2DataMappings.end(),
			[map2Voxel](const std::pair<uint16_t, int> &pair)
		{
			return pair.first == map2Voxel;
		});

		if (map2Iter != this->map2DataMappings.end())
		{
			return map2Iter->second;
		}
		else
		{
			const int textureIndex = (map2Voxel & 0x007F) - 1;
			const int *menuID = nullptr;
			const int index = this->voxelGrid.addVoxelData(VoxelData::makeWall(
				textureIndex, textureIndex, textureIndex, menuID,
				VoxelData::WallData::Type::Solid));
			this->map2DataMappings.push_back(std::make_pair(map2Voxel, index));
			return index;
		}
	};

	// Write the voxel IDs into the voxel grid.
	for (int x = 0; x < gridWidth; x++)
	{
		for (int z = 0; z < gridDepth; z++)
		{
			const uint16_t map2Voxel = getMap2Voxel(x, z);

			if (map2Voxel != 0)
			{
				// Number of stories the MAP2 voxel occupies.
				const int height = getMap2VoxelHeight(map2Voxel);

				const int dataIndex = getMap2DataIndex(map2Voxel);

				for (int y = 2; y < (height + 2); y++)
				{
					this->setVoxel(x, y, z, dataIndex);
				}
			}
		}
	}
}

void LevelData::readCeiling(const INFFile &inf, int width, int depth)
{
	const INFFile::CeilingData &ceiling = inf.getCeiling();

	// Get the index of the ceiling texture name in the textures array.
	const int ceilingIndex = [&ceiling]()
	{
		// @todo: get ceiling from .INFs without *CEILING (like START.INF). Maybe
		// hardcoding index 1 is enough?
		return ceiling.textureIndex.value_or(1);
	}();

	// Define the ceiling voxel data.
	const int index = this->voxelGrid.addVoxelData(
		VoxelData::makeCeiling(ceilingIndex));

	// Set all the ceiling voxels.
	for (int x = 0; x < width; x++)
	{
		for (int z = 0; z < depth; z++)
		{
			this->setVoxel(x, 2, z, index);
		}
	}
}

void LevelData::readLocks(const std::vector<ArenaTypes::MIFLock> &locks, int width, int depth)
{
	for (const auto &lock : locks)
	{
		const Int2 lockPosition = VoxelGrid::getTransformedCoordinate(
			Int2(lock.x, lock.y), width, depth);
		this->locks.insert(std::make_pair(
			lockPosition, LevelData::Lock(lockPosition, lock.lockLevel)));
	}
}

void LevelData::setActive(const MiscAssets &miscAssets, TextureManager &textureManager,
	Renderer &renderer)
{
	// Clear renderer textures, distant sky, and entities.
	renderer.clearTextures();
	renderer.clearDistantSky();
	this->entityManager.clear();

	// Palette for voxels and flats, required in the renderer so it can conditionally transform
	// certain palette indices for transparency.
	COLFile col;
	col.init(PaletteFile::fromName(PaletteName::Default).c_str());
	const Palette &palette = col.getPalette();

	// Load .INF voxel textures into the renderer.
	const auto &voxelTextures = this->inf.getVoxelTextures();
	const int voxelTextureCount = static_cast<int>(voxelTextures.size());
	for (int i = 0; i < voxelTextureCount; i++)
	{
		DebugAssertIndex(voxelTextures, i);
		const auto &textureData = voxelTextures[i];

		const std::string textureName = String::toUppercase(textureData.filename);
		const std::string_view extension = StringView::getExtension(textureName);
		const bool isIMG = extension == "IMG";
		const bool isSET = extension == "SET";
		const bool noExtension = extension.size() == 0;

		if (isIMG)
		{
			IMGFile img;
			if (!img.init(textureName.c_str()))
			{
				DebugCrash("Couldn't init .IMG file \"" + textureName + "\".");
			}

			renderer.setVoxelTexture(i, img.getPixels(), palette);
		}
		else if (isSET)
		{
			SETFile set;
			if (!set.init(textureName.c_str()))
			{
				DebugCrash("Couldn't init .SET file \"" + textureName + "\".");
			}

			// Use the texture data's .SET index to obtain the correct surface.
			DebugAssert(textureData.setIndex.has_value());
			const uint8_t *srcPixels = set.getPixels(*textureData.setIndex);
			renderer.setVoxelTexture(i, srcPixels, palette);
		}
		else if (noExtension)
		{
			// Ignore texture names with no extension. They appear to be lore-related names
			// that were used at one point in Arena's development.
			static_cast<void>(textureData);
		}
		else
		{
			DebugCrash("Unrecognized voxel texture extension \"" + textureName + "\".");
		}
	}

	// Initialize entities from the flat defs list and write their textures to the renderer.
	const auto &exeData = miscAssets.getExeData();
	for (const auto &flatDef : this->flatsLists)
	{
		const int flatIndex = flatDef.getFlatIndex();
		const INFFile::FlatData &flatData = this->inf.getFlat(flatIndex);
		const EntityType entityType = ArenaAnimUtils::getEntityTypeFromFlat(flatIndex, this->inf);
		const std::optional<int> &optItemIndex = flatData.itemIndex;

		bool isFinalBoss;
		const bool isCreature = optItemIndex.has_value() &&
<<<<<<< HEAD
			IsCreatureIndex(*optItemIndex, &isFinalBoss);
		const bool isHumanEnemy = optItemIndex.has_value() && IsHumanEnemyIndex(*optItemIndex);
=======
			ArenaAnimUtils::isCreatureIndex(*optItemIndex, &isFinalBoss);
>>>>>>> 5baea400

		// Must be at least one instance of the entity for the loop to try and
		// instantiate it and write textures to the renderer.
		DebugAssert(flatDef.getPositions().size() > 0);

		// Entity data index is currently the flat index (depends on .INF file).
		const int dataIndex = flatIndex;

		// Add a new entity data instance.
		// @todo: assign creature data here from .exe data if the flat is a creature.
		DebugAssert(this->entityManager.getEntityData(dataIndex) == nullptr);
		EntityData newEntityData;
		if (isCreature)
		{
			// Read from .exe data instead for creatures.
			const int itemIndex = *optItemIndex;
			const int creatureID = isFinalBoss ?
				ArenaAnimUtils::getFinalBossCreatureID() :
				ArenaAnimUtils::getCreatureIDFromItemIndex(itemIndex);
			const int creatureIndex = creatureID - 1;

			std::string displayName = [&exeData, isFinalBoss, creatureIndex]()
			{
				if (!isFinalBoss)
				{
					const auto &creatureNames = exeData.entities.creatureNames;
					DebugAssertIndex(creatureNames, creatureIndex);
					return creatureNames[creatureIndex];
				}
				else
				{
					// @todo: return final boss class name?
					return std::string("TODO");
				}
			}();

			const auto &creatureYOffsets = exeData.entities.creatureYOffsets;
			DebugAssertIndex(creatureYOffsets, creatureIndex);
			const int yOffset = creatureYOffsets[creatureIndex];

			const bool collider = true;
			const bool puddle = false;
			const bool largeScale = false;
			const bool dark = false;
			const bool transparent = false; // Apparently ghost properties aren't in .INF files.
			const bool ceiling = false;
			const bool mediumScale = false;
			newEntityData.init(std::move(displayName), flatIndex, yOffset, collider, puddle,
				largeScale, dark, transparent, ceiling, mediumScale);
		}
		else if (isHumanEnemy)
		{
			// Use character class name as the display name.
			const auto &charClassNames = exeData.charClasses.classNames;
			const int charClassIndex = GetCharacterClassIndexFromItemIndex(*optItemIndex);
			DebugAssertIndex(charClassNames, charClassIndex);
			const std::string_view charClassName = charClassNames[charClassIndex];

			newEntityData.init(std::string(charClassName), flatIndex, flatData.yOffset,
				flatData.collider, flatData.puddle, flatData.largeScale, flatData.dark,
				flatData.transparent, flatData.ceiling, flatData.mediumScale);
		}
		else
		{
			// No display name.
			std::string displayName;
			newEntityData.init(std::move(displayName), flatIndex, flatData.yOffset,
				flatData.collider, flatData.puddle, flatData.largeScale, flatData.dark,
				flatData.transparent, flatData.ceiling, flatData.mediumScale);
		}

		// Add entity animation data. Static entities have only idle animations (and maybe on/off
		// state for lampposts). Dynamic entities have several animation states and directions.
		auto &entityAnimData = newEntityData.getAnimationData();
		std::vector<EntityAnimationData::State> idleStates, lookStates, walkStates,
			attackStates, deathStates;

		// Cache for .CFA files referenced multiple times.
		ArenaAnimUtils::AnimFileCache<CFAFile> cfaCache;

		if (entityType == EntityType::Static)
		{
			EntityAnimationData::State animState =
				ArenaAnimUtils::makeStaticEntityIdleAnimState(flatIndex, this->inf, exeData);

			// The entity can only be instantiated if there is at least one animation frame.
			const bool success = animState.getKeyframes().getCount() > 0;
			if (success)
			{
				idleStates.push_back(std::move(animState));
				entityAnimData.addStateList(std::vector<EntityAnimationData::State>(idleStates));
			}
			else
			{
				continue;
			}
		}
		else if (entityType == EntityType::Dynamic)
		{
			ArenaAnimUtils::makeDynamicEntityAnimStates(flatIndex, this->inf, miscAssets, cfaCache,
				&idleStates, &lookStates, &walkStates, &attackStates, &deathStates);

			// Must at least have an idle state.
			DebugAssert(idleStates.size() > 0);
			entityAnimData.addStateList(std::vector<EntityAnimationData::State>(idleStates));

			if (lookStates.size() > 0)
			{
				entityAnimData.addStateList(std::vector<EntityAnimationData::State>(lookStates));
			}

			if (walkStates.size() > 0)
			{
				entityAnimData.addStateList(std::vector<EntityAnimationData::State>(walkStates));
			}

			if (attackStates.size() > 0)
			{
				entityAnimData.addStateList(std::vector<EntityAnimationData::State>(attackStates));
			}

			if (deathStates.size() > 0)
			{
				entityAnimData.addStateList(std::vector<EntityAnimationData::State>(deathStates));
			}
		}
		else
		{
			DebugCrash("Unrecognized entity type \"" +
				std::to_string(static_cast<int>(entityType)) + "\".");
		}

		this->entityManager.addEntityData(std::move(newEntityData));

		// Initialize each instance of the flat def.
		for (const Int2 &position : flatDef.getPositions())
		{
			Entity *entity = [this, entityType]() -> Entity*
			{
				if (entityType == EntityType::Static)
				{
					StaticEntity *staticEntity = this->entityManager.makeStaticEntity();
					staticEntity->setDerivedType(StaticEntityType::Doodad);
					return staticEntity;
				}
				else if (entityType == EntityType::Dynamic)
				{
					DynamicEntity *dynamicEntity = this->entityManager.makeDynamicEntity();
					dynamicEntity->setDerivedType(DynamicEntityType::NPC);
					dynamicEntity->setDirection(Double2::UnitX);
					return dynamicEntity;
				}
				else
				{
					DebugCrash("Unrecognized entity type \"" +
						std::to_string(static_cast<int>(entityType)) + "\".");
					return nullptr;
				}
			}();

			entity->init(dataIndex);

			const Double2 positionXZ(
				static_cast<double>(position.x) + 0.50,
				static_cast<double>(position.y) + 0.50);
			entity->setPosition(positionXZ);
		}

		auto addTexturesFromState = [&renderer, &palette, flatIndex, &cfaCache](
			const EntityAnimationData::State &animState, int angleID)
		{
			// Check whether the animation direction ID is for a flipped animation.
			const bool isFlipped = ArenaAnimUtils::isAnimDirectionFlipped(angleID);

			// Write the flat def's textures to the renderer.
			const std::string &entityAnimName = animState.getTextureName();
			const std::string_view extension = StringView::getExtension(entityAnimName);
			const bool isCFA = extension == "CFA";
			const bool isDFA = extension == "DFA";
			const bool isIMG = extension == "IMG";
			const bool noExtension = extension.size() == 0;

			// Entities can be partially transparent. Some palette indices determine whether
			// there should be any "alpha blending" (in the original game, it implements alpha
			// using light level diminishing with 13 different levels in an .LGT file).
			auto addFlatTexture = [&renderer, &palette, isFlipped](const uint8_t *texels, int width,
				int height, int flatIndex, EntityAnimationData::StateType stateType, int angleID)
			{
				renderer.addFlatTexture(flatIndex, stateType, angleID, isFlipped, texels,
					width, height, palette);
			};

			if (isCFA)
			{
				const CFAFile *cfa;
				if (!cfaCache.tryGet(entityAnimName.c_str(), &cfa))
				{
					DebugCrash("Couldn't get cached .CFA file \"" + entityAnimName + "\".");
				}

				for (int i = 0; i < cfa->getImageCount(); i++)
				{
					addFlatTexture(cfa->getPixels(i), cfa->getWidth(), cfa->getHeight(),
						flatIndex, animState.getType(), angleID);
				}
			}
			else if (isDFA)
			{
				DFAFile dfa;
				if (!dfa.init(entityAnimName.c_str()))
				{
					DebugCrash("Couldn't init .DFA file \"" + entityAnimName + "\".");
				}

				for (int i = 0; i < dfa.getImageCount(); i++)
				{
					addFlatTexture(dfa.getPixels(i), dfa.getWidth(), dfa.getHeight(),
						flatIndex, animState.getType(), angleID);
				}
			}
			else if (isIMG)
			{
				IMGFile img;
				if (!img.init(entityAnimName.c_str()))
				{
					DebugCrash("Could not init .IMG file \"" + entityAnimName + "\".");
				}

				addFlatTexture(img.getPixels(), img.getWidth(), img.getHeight(),
					flatIndex, animState.getType(), angleID);
			}
			else if (noExtension)
			{
				// Ignore texture names with no extension. They appear to be lore-related names
				// that were used at one point in Arena's development.
				static_cast<void>(entityAnimName);
			}
			else
			{
				DebugCrash("Unrecognized flat texture name \"" + entityAnimName + "\".");
			}
		};

		auto addTexturesFromStateList = [&renderer, &palette, &addTexturesFromState](
			const std::vector<EntityAnimationData::State> &animStateList)
		{
			for (size_t i = 0; i < animStateList.size(); i++)
			{
				const auto &animState = animStateList[i];
				const int angleID = static_cast<int>(i + 1);
				addTexturesFromState(animState, angleID);
			}
		};

		// Add textures to the renderer for each of the entity's animation states.
		// @todo: don't add duplicate textures to the renderer (needs to be handled both here and
		// in the renderer implementation, because it seems to group textures by flat index only,
		// which could be wasteful).
		// - probably do it by having a hash set of <flatIndex, stateType> pairs and checking
		//   in the addTextureFromState lambda.
		addTexturesFromStateList(idleStates);
		addTexturesFromStateList(lookStates);
		addTexturesFromStateList(walkStates);
		addTexturesFromStateList(attackStates);
		addTexturesFromStateList(deathStates);
	}
}

void LevelData::tick(Game &game, double dt)
{
	this->entityManager.tick(game, dt);
}<|MERGE_RESOLUTION|>--- conflicted
+++ resolved
@@ -1131,12 +1131,9 @@
 
 		bool isFinalBoss;
 		const bool isCreature = optItemIndex.has_value() &&
-<<<<<<< HEAD
-			IsCreatureIndex(*optItemIndex, &isFinalBoss);
-		const bool isHumanEnemy = optItemIndex.has_value() && IsHumanEnemyIndex(*optItemIndex);
-=======
 			ArenaAnimUtils::isCreatureIndex(*optItemIndex, &isFinalBoss);
->>>>>>> 5baea400
+		const bool isHumanEnemy = optItemIndex.has_value() &&
+			ArenaAnimUtils::isHumanEnemyIndex(*optItemIndex);
 
 		// Must be at least one instance of the entity for the loop to try and
 		// instantiate it and write textures to the renderer.
@@ -1191,7 +1188,7 @@
 		{
 			// Use character class name as the display name.
 			const auto &charClassNames = exeData.charClasses.classNames;
-			const int charClassIndex = GetCharacterClassIndexFromItemIndex(*optItemIndex);
+			const int charClassIndex = ArenaAnimUtils::getCharacterClassIndexFromItemIndex(*optItemIndex);
 			DebugAssertIndex(charClassNames, charClassIndex);
 			const std::string_view charClassName = charClassNames[charClassIndex];
 
